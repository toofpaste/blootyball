--- conflicted
+++ resolved
@@ -714,7 +714,6 @@
     const target = _selectRunBlockTarget(ol, context);
     const laneX = runHoleX ?? ol.pos.x;
     const laneY = runLaneY ?? (ol.pos.y + PX_PER_YARD * 2);
-<<<<<<< HEAD
 
     const baseFit = {
         x: clamp(laneX + (key === 'LT' || key === 'LG' ? -8 : key === 'RT' || key === 'RG' ? 8 : 0), 16, FIELD_PIX_W - 16),
@@ -787,80 +786,6 @@
         }
     }
 
-=======
-
-    const baseFit = {
-        x: clamp(laneX + (key === 'LT' || key === 'LG' ? -8 : key === 'RT' || key === 'RG' ? 8 : 0), 16, FIELD_PIX_W - 16),
-        y: laneY,
-    };
-
-    if (!target?.pos) {
-        moveToward(ol, baseFit, dt, 1.02);
-        return;
-    }
-
-    const leverage = Math.sign((laneX) - target.pos.x) || (key === 'LT' || key === 'LG' ? 1 : -1);
-    const fit = {
-        x: clamp(target.pos.x + leverage * 6, 16, FIELD_PIX_W - 16),
-        y: Math.min(target.pos.y + PX_PER_YARD * 0.6, laneY),
-    };
-    moveToward(ol, fit, dt, 1.08);
-
-    const d = dist(ol.pos, target.pos);
-    if (d < CFG.OL_ENGAGE_R + 2) {
-        ol.engagedId = target.id;
-        target.engagedId = ol.id;
-
-        const drive = { x: -leverage * 0.6, y: 1 };
-        const mag = Math.hypot(drive.x, drive.y) || 1;
-        const pushV = CFG.OL_BLOCK_PUSHBACK * dt * 0.85;
-        target.pos.x += (drive.x / mag) * pushV;
-        target.pos.y += (drive.y / mag) * pushV;
-        if (target.pos.y > laneY + PX_PER_YARD * 1.2) target.pos.y = laneY + PX_PER_YARD * 1.2;
-    } else if (ol.engagedId === target.id) {
-        ol.engagedId = null;
-        if (target.engagedId === ol.id) target.engagedId = null;
-    }
-
-    // climb after a beat if defender displaced
-    const ai = _ensureAI(ol);
-    ai.comboTimer = (ai.comboTimer || 0) + dt;
-    if (ai.comboTimer > 0.9 && dist(target.pos, { x: laneX, y: laneY }) > 18) {
-        ai.blockTargetId = null;
-        moveToward(ol, { x: laneX, y: laneY + PX_PER_YARD * 1.2 }, dt, 1.02);
-    }
-}
-
-export function moveOL(off, def, dt) {
-    const olKeys = _olKeys(off);
-    const dlKeys = _dlKeys(def);
-    if (!olKeys.length) return;
-
-    const qb = off.QB;
-    const losY = off.__losPixY ?? (qb?.pos?.y ?? yardsToPixY(25)) - PX_PER_YARD;
-    const assignments = pickAssignments(off, def);
-    const context = {
-        qb,
-        losY,
-        def,
-        assignments,
-        runHoleX: off.__runHoleX,
-        runLaneY: off.__runLaneY,
-    };
-
-    const isRun = !!off.__runFlag;
-
-    for (const key of olKeys) {
-        const ol = off[key];
-        if (!ol) continue;
-        if (isRun) {
-            _updateRunBlocker(ol, key, context, dt);
-        } else {
-            _updatePassBlocker(ol, key, context, dt);
-        }
-    }
-
->>>>>>> 0c7486b4
     repelTeammates(olKeys.map(k => off[k]).filter(Boolean), CFG.OL_SEPARATION_R, CFG.OL_SEPARATION_PUSH);
     repelTeammates(dlKeys.map(k => def[k]).filter(Boolean), CFG.DL_SEPARATION_R, CFG.DL_SEPARATION_PUSH);
 }
@@ -1180,64 +1105,16 @@
         const r = off[key];
         if (!r || !r.alive || r.pos.y < losY) continue;
         candidates.push(_evaluateReceivingTarget(s, key, r, qb, def, losY, call));
-<<<<<<< HEAD
-    }
-    const progression = Array.isArray(s.play.qbProgressionOrder)
-        ? s.play.qbProgressionOrder
-        : [..._progressionOrder(call), 'RB'];
-    const candidateMap = {};
-    for (const cand of candidates) candidateMap[cand.key] = cand;
-
-    const cadenceBase = press.underImmediatePressure ? 0.14 : press.underHeat ? 0.2 : 0.28;
-    if (typeof s.play.qbReadIdx !== 'number' || s.play.qbReadIdx < 1) s.play.qbReadIdx = 1;
-    if (typeof s.play.qbNextReadAt !== 'number' || s.play.qbNextReadAt <= 0) {
-        s.play.qbNextReadAt = readyAt + cadenceBase;
-    }
-    if (tNow + cadenceBase < s.play.qbNextReadAt) {
-        s.play.qbNextReadAt = tNow + cadenceBase;
-    }
-    while (s.play.qbReadIdx < progression.length && tNow >= s.play.qbNextReadAt) {
-        s.play.qbReadIdx += 1;
-        s.play.qbNextReadAt += cadenceBase;
-    }
-
-=======
-    }
->>>>>>> 0c7486b4
+    }
     candidates.sort((a, b) => b.score - a.score);
     const bestWRTE = candidates[0] || null;
     const wrDepthNeed = CFG.WR_MIN_DEPTH_YARDS * PX_PER_YARD;
 
-<<<<<<< HEAD
-    let chosen = null;
-    const maxReadIdx = Math.min(s.play.qbReadIdx, progression.length);
-    for (let i = 0; i < maxReadIdx; i++) {
-        const key = progression[i];
-        if (key === 'RB') continue;
-        const cand = candidateMap[key];
-        if (!cand) continue;
-        const sepNeed = Math.max(12, CFG.WR_MIN_OPEN - i * 2.5);
-        const stageNeed = i <= 1 ? 0.45 : 0.28;
-        const depthNeed = wrDepthNeed * (i === 0 ? 0.65 : i === 1 ? 0.55 : 0.35);
-        const heatRelax = press.underImmediatePressure ? 0.85 : press.underHeat ? 0.9 : 1;
-        const stageMet = cand.stage >= stageNeed || cand.routeFinished;
-        const sepMet = cand.separation >= sepNeed * heatRelax;
-        const depthMet = cand.depthPastLOS >= depthNeed;
-        if ((sepMet && stageMet) || (depthMet && cand.stage >= stageNeed * 0.85)) {
-            chosen = cand;
-            break;
-        }
-    }
-
-    const targetChoice = chosen || bestWRTE;
-
-=======
     const wrAccept = bestWRTE && (
         bestWRTE.separation >= CFG.WR_MIN_OPEN ||
         bestWRTE.depthPastLOS >= wrDepthNeed ||
         (tNow >= ttt && press.underHeat && bestWRTE.separation >= CFG.WR_MIN_OPEN * 0.75)
     );
->>>>>>> 0c7486b4
     let rbCand = null;
     const rbIndex = Math.max(progression.indexOf('RB'), progression.length - 1);
     if (!targetChoice && checkdownGate && s.play.qbReadIdx > rbIndex) {
@@ -1265,13 +1142,8 @@
         if (isThrowLaneClear(def, { x: qb.pos.x, y: qb.pos.y }, to, 18)) {
             const from = { x: qb.pos.x, y: qb.pos.y - 2 };
             const safeTo = { x: to.x, y: Math.max(to.y, qb.pos.y - PX_PER_YARD * 0.25) };
-<<<<<<< HEAD
-            startPass(s, from, { x: safeTo.x, y: safeTo.y }, targetChoice.r.id);
-            s.play.passRisky = targetChoice.separation < 22;
-=======
             startPass(s, from, { x: safeTo.x, y: safeTo.y }, bestWRTE.r.id);
             s.play.passRisky = bestWRTE.separation < 22;
->>>>>>> 0c7486b4
             return;
         }
     }
@@ -1293,13 +1165,8 @@
             if (isThrowLaneClear(def, { x: qb.pos.x, y: qb.pos.y }, to, 18)) {
                 const from = { x: qb.pos.x, y: qb.pos.y - 2 };
                 const safeTo = { x: to.x, y: Math.max(to.y, qb.pos.y - PX_PER_YARD * 0.25) };
-<<<<<<< HEAD
-                startPass(s, from, { x: safeTo.x, y: safeTo.y }, targetChoice.r.id);
-                s.play.passRisky = targetChoice.separation < 22;
-=======
                 startPass(s, from, { x: safeTo.x, y: safeTo.y }, bestWRTE.r.id);
                 s.play.passRisky = bestWRTE.separation < 22;
->>>>>>> 0c7486b4
             } else {
                 const sidelineX = qb.pos.x < FIELD_PIX_W / 2 ? 8 : FIELD_PIX_W - 8;
                 const outY = Math.max(qb.pos.y + PX_PER_YARD * 2, losY + PX_PER_YARD);
