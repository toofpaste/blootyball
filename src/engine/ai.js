--- conflicted
+++ resolved
@@ -1418,262 +1418,6 @@
     };
 }
 
-<<<<<<< HEAD
-function _coverageLeverage(defender, target, qbPos) {
-    if (!defender?.pos || !target?.pos) return 0;
-    const fieldMid = FIELD_PIX_W / 2;
-    const outside = Math.abs(target.pos.x - fieldMid) > 70;
-    let leverage = Math.sign(target.pos.x - defender.pos.x);
-    if (!leverage) leverage = target.pos.x < fieldMid ? -1 : 1;
-    if (outside) leverage = target.pos.x < fieldMid ? -1 : 1;
-    if (!outside && Math.abs(target.pos.x - fieldMid) < 42) {
-        leverage = Math.sign((qbPos?.x ?? fieldMid) - defender.pos.x) || leverage;
-    }
-    return leverage;
-}
-
-function _sampleMotionFor(ctx, player, cacheKey) {
-    if (!player?.pos) return null;
-    const cache = ctx.motionCache || (ctx.motionCache = new Map());
-    const key = cacheKey || player.id || player.role || player.label;
-    if (cache.has(key)) return cache.get(key);
-
-    const now = ctx.s?.play?.elapsed ?? 0;
-    const last = player.__covLastPos;
-    const lastT = player.__covLastPosT ?? null;
-    let sampleDt = ctx.dt;
-    if (lastT != null && now != null) {
-        const elapsed = now - lastT;
-        if (elapsed > 1e-3) sampleDt = elapsed;
-    }
-    let vx = 0;
-    let vy = 0;
-    if (last) {
-        const dt = Math.max(1e-3, sampleDt || ctx.dt || 0.016);
-        vx = (player.pos.x - last.x) / dt;
-        vy = (player.pos.y - last.y) / dt;
-    }
-    player.__covLastPos = { x: player.pos.x, y: player.pos.y };
-    player.__covLastPosT = now;
-
-    const speed = Math.hypot(vx, vy);
-    let heading = null;
-    if (speed > 1e-3) {
-        heading = { x: vx / speed, y: vy / speed };
-    } else if (player._ai?.prevHeading) {
-        const prev = player._ai.prevHeading;
-        const mag = Math.hypot(prev.x, prev.y) || 1;
-        heading = { x: prev.x / mag, y: prev.y / mag };
-    } else {
-        heading = { x: 0, y: 1 };
-    }
-
-    const sample = { vx, vy, speed, heading };
-    cache.set(key, sample);
-    return sample;
-}
-
-function _snapshotManTargets(ctx) {
-    const roles = ['WR1', 'WR2', 'WR3', 'TE', 'RB'];
-    const targets = {};
-    for (const role of roles) {
-        const player = ctx.off[role];
-        if (!player?.pos || player.alive === false) continue;
-        const motion = _sampleMotionFor(ctx, player, role);
-        const leadDbDist = 26 + Math.min(32, motion.speed * 0.16);
-        const leadLbDist = 20 + Math.min(26, motion.speed * 0.14);
-        const leadDeepDist = 34 + Math.min(38, motion.speed * 0.2);
-        targets[role] = {
-            role,
-            player,
-            pos: { x: player.pos.x, y: player.pos.y },
-            depth: player.pos.y - ctx.cover.losY,
-            heading: motion.heading,
-            speed: motion.speed,
-            leadDb: {
-                x: player.pos.x + motion.heading.x * leadDbDist,
-                y: player.pos.y + motion.heading.y * leadDbDist,
-            },
-            leadLb: {
-                x: player.pos.x + motion.heading.x * leadLbDist,
-                y: player.pos.y + motion.heading.y * leadLbDist,
-            },
-            leadDeep: {
-                x: player.pos.x + motion.heading.x * leadDeepDist,
-                y: player.pos.y + motion.heading.y * leadDeepDist,
-            },
-        };
-    }
-    return targets;
-}
-
-function _scoreManCandidate(ctx, key, defender, candidate, { isCurrent = false } = {}) {
-    if (!defender?.pos || !candidate?.player?.pos) return Infinity;
-
-    const isDB = _isDefensiveBack(key);
-    const cushion = ctx.cushion * (isDB ? 1 : 0.85);
-    const lead = isDB ? candidate.leadDb : candidate.leadLb;
-    const dx = lead.x - defender.pos.x;
-    const dy = lead.y - defender.pos.y;
-    let score = Math.hypot(dx, dy);
-
-    const verticalGap = candidate.pos.y - defender.pos.y;
-    if (verticalGap > cushion) score += (verticalGap - cushion) * (isDB ? 0.72 : 0.82);
-    if (verticalGap < -cushion * 0.6) score += (-verticalGap - cushion * 0.6) * 0.32;
-
-    const lateralGap = Math.abs(candidate.pos.x - defender.pos.x);
-    score += lateralGap * 0.22;
-
-    if (candidate.role.startsWith('WR')) {
-        if (!_isDefensiveBack(key)) score += 18;
-    } else if (candidate.role === 'TE') {
-        score += isDB ? 8 : 2;
-    } else {
-        score += isDB ? 16 : 4;
-    }
-
-    const crossAway =
-        (candidate.heading.x > 0 && defender.pos.x < candidate.pos.x - 6) ||
-        (candidate.heading.x < 0 && defender.pos.x > candidate.pos.x + 6);
-    if (crossAway) score += Math.abs(candidate.heading.x) * 48;
-
-    if (isDB) {
-        score -= Math.min(Math.max(candidate.depth, 0), PX_PER_YARD * 12) * 0.12;
-    } else {
-        score -= Math.min(Math.max(candidate.depth, 0), PX_PER_YARD * 6) * 0.06;
-    }
-
-    if (defender.engagedId) score += 40;
-    if (isCurrent) score -= 12;
-
-    return score;
-}
-
-function _chooseManAssignment(ctx, key, defender) {
-    const assignedMap = ctx.cover.assigned || (ctx.cover.assigned = {});
-    const currentRole = assignedMap[key] || null;
-    const current = currentRole ? ctx.manTargets[currentRole] : null;
-    if (currentRole && !current) delete assignedMap[key];
-
-    const currentScore = current ? _scoreManCandidate(ctx, key, defender, current, { isCurrent: true }) : Infinity;
-
-    let best = null;
-    let bestScore = Infinity;
-    let stealFrom = null;
-
-    for (const candidate of Object.values(ctx.manTargets)) {
-        if (!candidate) continue;
-        const isCurrent = candidate.role === currentRole;
-        let score = _scoreManCandidate(ctx, key, defender, candidate, { isCurrent });
-        if (!isFinite(score)) continue;
-
-        const claim = ctx.roleClaims[candidate.role];
-        let consider = true;
-        let takeFrom = null;
-        if (claim && claim.key !== key) {
-            if (score + 6 < claim.score) {
-                takeFrom = claim.key;
-                score -= 4;
-            } else {
-                consider = false;
-            }
-        }
-
-        if (consider && (!best || score < bestScore)) {
-            best = candidate;
-            bestScore = score;
-            stealFrom = takeFrom;
-        }
-    }
-
-    const keepCurrent = current && (currentScore <= bestScore + 4);
-    if (keepCurrent) {
-        ctx.roleClaims[current.role] = { key, score: currentScore };
-        return current;
-    }
-
-    if (best) {
-        if (stealFrom && ctx.cover.assigned[stealFrom] === best.role) {
-            delete ctx.cover.assigned[stealFrom];
-        }
-        if (currentRole && currentRole !== best.role && ctx.cover.assigned[key] === currentRole) {
-            delete ctx.cover.assigned[key];
-        }
-        ctx.cover.assigned[key] = best.role;
-        ctx.roleClaims[best.role] = { key, score: bestScore };
-        return best;
-    }
-
-    if (currentRole && ctx.cover.assigned[key] === currentRole) delete ctx.cover.assigned[key];
-    return null;
-}
-
-function _driveManCoverage(ctx, key, defender, snapshot) {
-    const isDB = _isDefensiveBack(key);
-    const cushion = ctx.cushion * (isDB ? 1 : 0.85);
-    const leverage = _coverageLeverage(defender, snapshot.player, ctx.qbPos);
-    const cross = snapshot.heading.x;
-    const lead = isDB ? snapshot.leadDb : snapshot.leadLb;
-
-    let aimX = lead.x + leverage * (isDB ? 7 : 5) + cross * (isDB ? 5 : 3);
-    aimX = clamp(aimX, 16, FIELD_PIX_W - 16);
-
-    let aimY = lead.y - cushion;
-    const minDepth = ctx.cover.losY + PX_PER_YARD * (isDB ? 1.1 : 0.7);
-    const maxDepth = lead.y - PX_PER_YARD * 0.25;
-    aimY = clamp(aimY, minDepth, maxDepth);
-
-    const verticalGap = snapshot.pos.y - defender.pos.y;
-    let speedMul = isDB ? 1.065 : 1.0;
-    if (verticalGap > cushion * 0.9) speedMul += 0.12;
-    if (verticalGap > cushion * 1.6) speedMul += 0.12;
-    if (verticalGap < -cushion * 0.8) speedMul -= 0.08;
-
-    const spacing = dist(defender.pos, snapshot.pos);
-    if (spacing > cushion * 1.8) speedMul += 0.06;
-
-    moveToward(defender, { x: aimX, y: aimY }, ctx.dt, speedMul);
-}
-
-function _zoneHelpAnchor(ctx, defender, key) {
-    const isDB = _isDefensiveBack(key);
-    const baseDepth = ctx.cover.losY + PX_PER_YARD * (isDB ? 7.2 : 5.4);
-    let anchor = {
-        x: clamp(ctx.qbPos.x + (defender.pos.x < FIELD_PIX_W / 2 ? -26 : 26), 20, FIELD_PIX_W - 20),
-        y: baseDepth,
-    };
-    let speedMul = isDB ? 0.98 : 0.92;
-
-    const threats = Object.values(ctx.manTargets || {});
-    const options = threats.length ? threats : [];
-    const pick = options.reduce((best, cand) => {
-        if (!cand) return best;
-        const claim = ctx.roleClaims[cand.role];
-        const claimed = claim && claim.key !== key;
-        const dx = cand.pos.x - defender.pos.x;
-        const dy = cand.pos.y - defender.pos.y;
-        const distScore = Math.hypot(dx, dy) - Math.max(0, cand.pos.y - ctx.cover.losY) * (isDB ? 0.2 : 0.15);
-        const penalty = claimed ? 18 : 0;
-        const score = distScore + penalty;
-        if (!best || score < best.score) return { score, cand };
-        return best;
-    }, null);
-
-    if (pick?.cand) {
-        const cand = pick.cand;
-        const leverage = Math.sign(defender.pos.x - cand.pos.x) || (cand.pos.x < FIELD_PIX_W / 2 ? -1 : 1);
-        anchor = {
-            x: clamp(cand.pos.x + leverage * (isDB ? 12 : 8), 18, FIELD_PIX_W - 18),
-            y: Math.max(ctx.cover.losY + PX_PER_YARD * 2.4, cand.pos.y - PX_PER_YARD * (isDB ? 2.6 : 1.9)),
-        };
-        speedMul = isDB ? 1.0 : 0.95;
-    }
-
-    return { point: anchor, speedMul };
-}
-
-function _pursueCarrierIfNeeded(ctx, key, defender, assignedSnapshot) {
-=======
 function _manMatchScore(defender, target, losY) {
     if (!defender?.pos || !target?.pos) return Infinity;
     const dx = target.pos.x - defender.pos.x;
@@ -1835,17 +1579,12 @@
 }
 
 function _pursueCarrierIfNeeded(ctx, key, defender, assignedTarget) {
->>>>>>> b7021b3b
     const { carrierPos, carrierRole, carrier, ball } = ctx;
     if (!carrierPos || !carrier || ball.inAir) return false;
 
     const release = _coverageReleaseDepthFor(ctx.cover, key);
     const distToCarrier = dist(defender.pos, carrierPos);
-<<<<<<< HEAD
-    const assigned = assignedSnapshot && carrierRole && assignedSnapshot.role === carrierRole;
-=======
     const assigned = assignedTarget && carrierRole && assignedTarget === carrierRole;
->>>>>>> b7021b3b
 
     if (!assigned) {
         const releaseY = carrierRole === 'QB' ? release.qb : release.run;
@@ -1854,18 +1593,8 @@
         if (distToCarrier > 240) return false;
     }
 
-<<<<<<< HEAD
-    const motion = _sampleMotionFor(ctx, carrier, 'carrier');
-    const leadDist = assigned ? 32 : 24;
-    const lead = {
-        x: carrier.pos.x + motion.heading.x * (leadDist + Math.min(30, motion.speed * 0.14)),
-        y: carrier.pos.y + motion.heading.y * (leadDist + Math.min(36, motion.speed * 0.18)),
-    };
-    const speedMul = CFG.PURSUIT_SPEED * (assigned ? 1.12 : 1.02);
-=======
     const lead = _leadPoint(carrier, assigned ? 0.34 : 0.26, ctx.dt);
     const speedMul = CFG.PURSUIT_SPEED * (assigned ? 1.1 : 1.0);
->>>>>>> b7021b3b
     moveToward(defender, lead, ctx.dt, speedMul);
     return true;
 }
@@ -1874,22 +1603,6 @@
     const defender = ctx.def[key];
     if (!defender?.pos) return;
 
-<<<<<<< HEAD
-    const snapshot = _chooseManAssignment(ctx, key, defender);
-
-    if (_pursueCarrierIfNeeded(ctx, key, defender, snapshot)) return;
-
-    if (snapshot?.player?.pos) {
-        _driveManCoverage(ctx, key, defender, snapshot);
-        return;
-    }
-
-    const zone = _zoneHelpAnchor(ctx, defender, key);
-    moveToward(defender, zone.point, ctx.dt, zone.speedMul);
-}
-
-function _updateSafetyCoverage(ctx, key, idx) {
-=======
     const targetRole = _resolveManAssignment(ctx, key);
     const target = targetRole ? ctx.off[targetRole] : null;
 
@@ -1906,7 +1619,6 @@
 }
 
 function _updateSafetyCoverage(ctx, key, idx, coverables) {
->>>>>>> b7021b3b
     const defender = ctx.def[key];
     if (!defender?.pos) return;
 
@@ -1918,21 +1630,6 @@
 
     if (ctx.cover.isCover2 && ctx.cover.deepLandmarks) {
         const landmark = idx === 0 ? ctx.cover.deepLandmarks.left : ctx.cover.deepLandmarks.right;
-<<<<<<< HEAD
-        const deep = Object.values(ctx.manTargets).reduce((best, cand) => {
-            if (!cand?.player?.pos) return best;
-            const onSide = idx === 0 ? cand.pos.x <= FIELD_PIX_W / 2 : cand.pos.x >= FIELD_PIX_W / 2;
-            if (!onSide) return best;
-            if (!best || cand.pos.y > best.pos.y) return cand;
-            return best;
-        }, null);
-        if (deep) {
-            const aim = {
-                x: clamp(landmark.x * 0.4 + deep.leadDeep.x * 0.6, 20, FIELD_PIX_W - 20),
-                y: Math.max(deep.leadDeep.y - PX_PER_YARD * 4.6, ctx.cover.losY + PX_PER_YARD * 9.0),
-            };
-            moveToward(defender, aim, ctx.dt, 0.95);
-=======
         const deep = coverables.reduce((best, p) => {
             if (!p?.pos) return best;
             const onSide = idx === 0 ? p.pos.x <= FIELD_PIX_W / 2 : p.pos.x >= FIELD_PIX_W / 2;
@@ -1948,36 +1645,20 @@
                 y: Math.max(lead.y - PX_PER_YARD * 4.6, ctx.cover.losY + PX_PER_YARD * 9.0),
             };
             moveToward(defender, aim, ctx.dt, 0.94);
->>>>>>> b7021b3b
         } else {
             moveToward(defender, landmark, ctx.dt, 0.92);
         }
         return;
     }
 
-<<<<<<< HEAD
-    const deepThreat = Object.values(ctx.manTargets).reduce((best, cand) => {
-        if (!cand?.player?.pos) return best;
-        if (cand.pos.y < ctx.cover.losY) return best;
-        if (!best || cand.pos.y > best.pos.y) return cand;
-=======
     const deepThreat = coverables.reduce((best, p) => {
         if (!p?.pos) return best;
         if (p.pos.y < ctx.cover.losY) return best;
         if (!best || p.pos.y > best.pos.y) return p;
->>>>>>> b7021b3b
         return best;
     }, null);
 
     if (deepThreat) {
-<<<<<<< HEAD
-        const shade = _coverageLeverage(defender, deepThreat.player, ctx.qbPos);
-        const aim = {
-            x: clamp(deepThreat.leadDeep.x - shade * 12, 18, FIELD_PIX_W - 18),
-            y: Math.max(deepThreat.leadDeep.y - PX_PER_YARD * 5.0, ctx.cover.losY + PX_PER_YARD * 8.4),
-        };
-        moveToward(defender, aim, ctx.dt, 0.97);
-=======
         const lead = _leadPoint(deepThreat, 0.34, ctx.dt);
         const shade = _coverageLeverage(defender, deepThreat, ctx.qbPos);
         const aim = {
@@ -1985,7 +1666,6 @@
             y: Math.max(lead.y - PX_PER_YARD * 4.8, ctx.cover.losY + PX_PER_YARD * 8.2),
         };
         moveToward(defender, aim, ctx.dt, 0.96);
->>>>>>> b7021b3b
     } else {
         const robber = {
             x: clamp(ctx.qbPos.x + (defender.pos.x < FIELD_PIX_W / 2 ? -22 : 22), 20, FIELD_PIX_W - 20),
@@ -2102,16 +1782,9 @@
         carrierRole,
         carrierPos,
     };
-<<<<<<< HEAD
-    coverageCtx.manTargets = _snapshotManTargets(coverageCtx);
-    coverageCtx.roleClaims = {};
-    MAN_KEYS.forEach(key => _updateManCoverageForKey(coverageCtx, key));
-    ['S1', 'S2'].forEach((key, idx) => _updateSafetyCoverage(coverageCtx, key, idx));
-=======
 
     MAN_KEYS.forEach(key => _updateManCoverageForKey(coverageCtx, key));
     ['S1', 'S2'].forEach((key, idx) => _updateSafetyCoverage(coverageCtx, key, idx, coverables));
->>>>>>> b7021b3b
 
     // 3) Contact & tackle logic (slightly tougher)
     if (ball.inAir) return;
